--- conflicted
+++ resolved
@@ -5,11 +5,7 @@
 pkgconfigdir = $(libdir)/pkgconfig
 pkgconfig_DATA = nio-tlsf.pc
 
-<<<<<<< HEAD
-AM_CFLAGS = -Wall -std=c11 -g -fsanitize=address -O3
-=======
 AM_CFLAGS = -Wall -std=gnu11 -g -fsanitize=address -O3
->>>>>>> 198bf1dc
 
 lib_LTLIBRARIES = libnio-tlsf.la
 
